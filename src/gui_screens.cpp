#include "../include/gui.h"
#include <imgui.h>
#include <implot.h>
#include <iostream>
#include <algorithm>
#include <numeric>
#include <filesystem>
#include <thread>
#include <mutex>
#include <sstream>
#include <memory>
#include <string>
#include <vector>
#include <functional>
#include <Eigen/Dense>
#include <GLFW/glfw3.h>
#include "../include/logger.h"
#include "../include/data_handler.h"
#include "../include/model.h"
#include "../include/plotting.h"

namespace fs = std::filesystem;

namespace DataAnalyzer {

void GUI::renderFileBrowser() {
    ImGui::Text("File Browser");
    ImGui::Separator();
    
    ImGui::TextWrapped("Select a CSV file to load data for analysis. The file should contain numeric columns and at least one date column.");
    ImGui::Spacing();
    
    static bool showFileDialog = false;
    
    if (ImGui::Button("Browse Files", ImVec2(120, 0))) {
        showFileDialog = true;
    }
    
    // Modal window for file selection
    if (showFileDialog) {
        ImGui::SetNextWindowSize(ImVec2(600, 400));
        ImGui::SetNextWindowPos(ImVec2(ImGui::GetIO().DisplaySize.x * 0.3f, ImGui::GetIO().DisplaySize.y * 0.2f));
        
        if (ImGui::Begin("Select CSV File", &showFileDialog, ImGuiWindowFlags_NoResize | ImGuiWindowFlags_NoCollapse)) {
            // Set the file dialog window position to be further right
            if (ImGuiFileDialog::fileDialog(selectedFilePath_, "Select CSV File", ".csv")) {
                showFileDialog = false;
                
                // Load the selected file
                if (!selectedFilePath_.empty()) {
                    ImGui::Text("Loading file: %s", selectedFilePath_.c_str());
                    
                    // Load the CSV file
                    if (dataHandler_.loadCSV(selectedFilePath_)) {
                        ImGui::Text("File loaded successfully!");
                        // Reset training progress when new file is loaded
                        trainingProgress_ = 0.0;
                        isTraining_ = false;
                    } else {
                        ImGui::TextColored(ImVec4(1.0f, 0.0f, 0.0f, 1.0f), "Error loading file!");
                        selectedFilePath_.clear();
                    }
                }
            }
        }
        ImGui::End();
    }
    
    if (!selectedFilePath_.empty()) {
        ImGui::Text("Selected File: %s", selectedFilePath_.c_str());
        
        // Display data summary in a scrollable region
        ImGui::Spacing();
        ImGui::BeginChild("DataSummary", ImVec2(0, ImGui::GetWindowHeight() * 0.6f), true);
        ImGui::TextWrapped("%s", dataHandler_.getDataSummary().c_str());
        ImGui::EndChild();
        
        // Navigation button aligned to the right
        ImGui::Spacing();
        float windowWidth = ImGui::GetWindowWidth();
        float buttonWidth = 200.0f;
        ImGui::SetCursorPosX(windowWidth - buttonWidth - 20.0f); // 20.0f for padding
        if (ImGui::Button("Next: Outlier Detection", ImVec2(buttonWidth, 0))) {
            setScreen(Screen::OUTLIER_DETECTION);
        }
    }
}

void GUI::renderOutlierDetection() {
    if (selectedFilePath_.empty()) {
        ImGui::TextColored(ImVec4(1.0f, 0.0f, 0.0f, 1.0f), "No file loaded! Please load a CSV file first.");
        if (ImGui::Button("Back to File Browser", ImVec2(200, 0))) {
            setScreen(Screen::FILE_BROWSER);
        }
        return;
    }
    
    ImGui::Text("Outlier Detection");
    ImGui::Separator();
    
    ImGui::TextWrapped("Detect outliers in the data using the IQR method. Outliers are defined as values outside Q1 - k*IQR and Q3 + k*IQR, where k is the sensitivity value.");
    ImGui::Spacing();
    
    // Add sensitivity slider
    static bool sensitivityChanged = false;
    ImGui::TextWrapped("Adjust sensitivity (lower values detect more outliers, higher values detect fewer):");
    if (ImGui::SliderFloat("Sensitivity", &outlierSensitivity_, 0.5f, 3.0f, "%.1f")) {
        sensitivityChanged = true;
    }
    
    static bool detectPressed = false;
    static bool showOutlierPopup = false;
    static std::string popupMessage;
    static int totalOutliers = 0;
    
    // Reset detection if sensitivity changed
    if (sensitivityChanged && detectPressed) {
        detectPressed = false;
        sensitivityChanged = false;
        selectedOutliers_.clear();
    }
    
    if (!detectPressed) {
        if (ImGui::Button("Detect Outliers", ImVec2(150, 0))) {
            // Detect outliers in all numeric columns with specified sensitivity
            outliers_ = dataHandler_.detectOutliers({}, static_cast<double>(outlierSensitivity_));
            detectPressed = true;
            sensitivityChanged = false;
            
            // Initialize selectedOutliers_ with all outliers (all checked by default)
            selectedOutliers_ = outliers_;
            
            // Calculate total outliers and prepare popup
            totalOutliers = 0;
            for (const auto& [col, rows] : outliers_) {
                totalOutliers += rows.size();
            }
            
            if (totalOutliers > 0) {
                popupMessage = "Found " + std::to_string(totalOutliers) + " outliers in the data.\nCheck the details below for more information.";
            } else {
                popupMessage = "No outliers were detected in the data.";
            }
            showOutlierPopup = true;
        }
    }
    
    // Render popup outside of the button click handler
    if (showOutlierPopup) {
        ImGui::OpenPopup("Outlier Detection Results");
        showOutlierPopup = false;
    }
    
    // Always render the popup window
    if (ImGui::BeginPopupModal("Outlier Detection Results", nullptr, ImGuiWindowFlags_AlwaysAutoResize)) {
        ImGui::Text("%s", popupMessage.c_str());
        ImGui::Separator();
        if (ImGui::Button("OK", ImVec2(120, 0))) {
            ImGui::CloseCurrentPopup();
        }
        ImGui::EndPopup();
    }
    
    // Show results if detection has been performed
    if (!outliers_.empty()) {
        ImGui::Text("Outliers detected in the following columns:");
        ImGui::Spacing();
        
        // Add select all/none buttons
        if (ImGui::Button("Select All")) {
            selectedOutliers_ = outliers_;
        }
        ImGui::SameLine();
        if (ImGui::Button("Select None")) {
            selectedOutliers_.clear();
        }
        ImGui::Spacing();
        
        const std::vector<std::string>& columnNames = dataHandler_.getColumnNames();
        const std::vector<Date>& dates = dataHandler_.getDates();
        static bool outlierFixed = false;
        static Eigen::MatrixXd originalData;
        
        // Store original data before fixing
        if (!outlierFixed) {
            originalData = dataHandler_.getData();
        }
        
        for (const auto& [col, rows] : outliers_) {
            if (col < columnNames.size()) {
                ImGui::Text("Column '%s': %zu outliers", columnNames[col].c_str(), rows.size());
                
                if (ImGui::TreeNode(("Details##" + std::to_string(col)).c_str())) {
                    ImGui::Indent(20.0f);
                    ImGui::Text("Outliers:");
                    
                    // Create a table for outlier details
                    if (ImGui::BeginTable(("OutliersTable##" + std::to_string(col)).c_str(), outlierFixed ? 4 : 3, ImGuiTableFlags_Borders | ImGuiTableFlags_RowBg)) {
                        ImGui::TableSetupColumn("Selected", ImGuiTableColumnFlags_WidthFixed, 70.0f);
                        ImGui::TableSetupColumn("Date");
                        ImGui::TableSetupColumn(outlierFixed ? "Original Value" : "Value");
                        if (outlierFixed) {
                            ImGui::TableSetupColumn("Fixed Value");
                        }
                        ImGui::TableHeadersRow();
                        
                        for (size_t row : rows) {
                            ImGui::TableNextRow();
                            
                            // Checkbox column - only enabled if not fixed yet
                            ImGui::TableSetColumnIndex(0);
                            if (!outlierFixed) {
                                // Create a unique ID for the checkbox
                                std::string checkboxId = "##select_" + std::to_string(col) + "_" + std::to_string(row);
                                
                                // Check if this outlier is selected
                                bool isSelected = false;
                                auto it = selectedOutliers_.find(col);
                                if (it != selectedOutliers_.end()) {
                                    isSelected = std::find(it->second.begin(), it->second.end(), row) != it->second.end();
                                }
                                
                                // Render checkbox
                                if (ImGui::Checkbox(checkboxId.c_str(), &isSelected)) {
                                    // Update selectedOutliers_ based on checkbox state
                                    if (isSelected) {
                                        // Add to selected outliers if not already there
                                        if (selectedOutliers_.find(col) == selectedOutliers_.end()) {
                                            selectedOutliers_[col] = std::vector<size_t>{row};
                                        } else if (std::find(selectedOutliers_[col].begin(), selectedOutliers_[col].end(), row) == selectedOutliers_[col].end()) {
                                            selectedOutliers_[col].push_back(row);
                                        }
                                    } else {
                                        // Remove from selected outliers
                                        auto it = selectedOutliers_.find(col);
                                        if (it != selectedOutliers_.end()) {
                                            auto& rowVec = it->second;
                                            rowVec.erase(std::remove(rowVec.begin(), rowVec.end(), row), rowVec.end());
                                            
                                            // Remove the column entry if no rows left
                                            if (rowVec.empty()) {
                                                selectedOutliers_.erase(col);
                                            }
                                        }
                                    }
                                }
                            } else {
                                // Show whether this outlier was fixed
                                auto it = selectedOutliers_.find(col);
                                bool wasFixed = it != selectedOutliers_.end() && 
                                    std::find(it->second.begin(), it->second.end(), row) != it->second.end();
                                
                                if (wasFixed) {
                                    ImGui::TextColored(ImVec4(0.0f, 1.0f, 0.0f, 1.0f), "Fixed");
                                } else {
                                    ImGui::TextColored(ImVec4(0.7f, 0.7f, 0.7f, 1.0f), "Skipped");
                                }
                            }
                            
                            // Date column
                            ImGui::TableSetColumnIndex(1);
                            if (row < dates.size()) {
                                ImGui::Text("%s", dates[row].toString().c_str());
                            } else {
                                ImGui::Text("Unknown Date");
                            }
                            
                            // Value column
                            ImGui::TableSetColumnIndex(2);
                            if (row < static_cast<size_t>(originalData.rows()) && col < static_cast<size_t>(originalData.cols())) {
                                ImGui::Text("%.2f", originalData(row, col));
                            } else {
                                ImGui::Text("Invalid Value");
                            }
                            
                            // Fixed value column (only shown after fixing)
                            if (outlierFixed) {
                                ImGui::TableSetColumnIndex(3);
                                
                                // Check if this outlier was selected for fixing
                                auto it = selectedOutliers_.find(col);
                                bool wasFixed = it != selectedOutliers_.end() && 
                                    std::find(it->second.begin(), it->second.end(), row) != it->second.end();
                                
                                if (wasFixed && row < static_cast<size_t>(dataHandler_.getData().rows()) && 
                                    col < static_cast<size_t>(dataHandler_.getData().cols())) {
                                    ImGui::PushStyleColor(ImGuiCol_Text, ImVec4(0.0f, 1.0f, 0.0f, 1.0f));
                                    ImGui::Text("%.2f", dataHandler_.getData()(row, col));
                                    ImGui::PopStyleColor();
                                } else if (row < static_cast<size_t>(dataHandler_.getData().rows()) && 
                                          col < static_cast<size_t>(dataHandler_.getData().cols())) {
                                    // Show original value for non-fixed outliers
                                    ImGui::Text("%.2f", originalData(row, col));
                                } else {
                                    ImGui::Text("Invalid Value");
                                }
                            }
                        }
                        ImGui::EndTable();
                    }
                    
                    ImGui::Unindent(20.0f);
                    ImGui::TreePop();
                }
            }
        }
        
        ImGui::Spacing();
        if (!outlierFixed) {
            if (ImGui::Button("Fix Selected Outliers", ImVec2(200, 0))) {
                if (selectedOutliers_.empty()) {
                    showErrorPopup("No outliers selected for fixing!");
                } else {
                    if (dataHandler_.fixOutliers(outliers_, selectedOutliers_)) {
                        showSuccessPopup("Selected outliers fixed successfully!");
                        outlierFixed = true;
                    } else {
                        showErrorPopup("Failed to fix outliers!");
                    }
                }
            }
            
            ImGui::SameLine();
            if (ImGui::Button("Reset Selection", ImVec2(150, 0))) {
                // Reset to all outliers selected
                selectedOutliers_ = outliers_;
            }
        } else {
            // Add a button to start over
            if (ImGui::Button("Detect Outliers Again", ImVec2(200, 0))) {
                outlierFixed = false;
                detectPressed = false;
                outliers_.clear();
                selectedOutliers_.clear();
            }
        }
    }
    
    // Navigation buttons
    ImGui::Spacing();
    if (ImGui::Button("Back: File Browser", ImVec2(200, 0))) {
        detectPressed = false; // Reset detection state when navigating away
        outliers_.clear();
        selectedOutliers_.clear();
        setScreen(Screen::FILE_BROWSER);
    }
    
    ImGui::SameLine();
    if (ImGui::Button("Next: Model Selection", ImVec2(200, 0))) {
        detectPressed = false; // Reset detection state when navigating away
        setScreen(Screen::MODEL_SELECTION);
    }
}

void GUI::renderModelSelection() {
    if (selectedFilePath_.empty()) {
        ImGui::TextColored(ImVec4(1.0f, 0.0f, 0.0f, 1.0f), "No file loaded! Please load a CSV file first.");
        if (ImGui::Button("Back to File Browser", ImVec2(200, 0))) {
            setScreen(Screen::FILE_BROWSER);
        }
        return;
    }
    
    ImGui::Text("Model Selection");
    ImGui::Separator();
    
    ImGui::TextWrapped("Select a model for data analysis:");
    ImGui::Spacing();
    
    // Model selection with all available models
    const char* models[] = {"Linear Regression", "Elastic Net", "XGBoost", "Gradient Boosting", "Neural Network"};
    static int selectedModel = 0;
    
    ImGui::Combo("Model", &selectedModel, models, IM_ARRAYSIZE(models));
    selectedModelIndex_ = selectedModel;
    
    // Display model description based on selection
    ImGui::Spacing();
    switch (selectedModel) {
        case 0: // Linear Regression
            ImGui::TextWrapped("Linear Regression is a standard approach for modeling the relationship between a dependent variable and one or more independent variables. It uses ordinary least squares to find the line that minimizes the sum of squared errors between predictions and actual values.");
            break;
        case 1: // Elastic Net
            ImGui::TextWrapped("Elastic Net Regression combines L1 and L2 regularization to balance sparsity and stability. It's effective for feature selection and handling correlated predictors. The α (alpha) parameter controls the mix of L1 and L2 regularization, while λ (lambda) controls the overall regularization strength.");
            break;
        case 2: // XGBoost
            ImGui::TextWrapped("XGBoost (Extreme Gradient Boosting) is an optimized gradient boosting library designed for efficient and scalable training. It builds an ensemble of decision trees sequentially, with each new tree correcting errors made by the previous ones. XGBoost offers high prediction accuracy and speed, with regularization to prevent overfitting.");
            break;
        case 3: // Gradient Boosting
            ImGui::TextWrapped("Gradient Boosting is an ensemble learning technique that builds a series of weak models (typically decision trees) sequentially, where each model tries to correct the errors of the previous ones. It combines these weak models to create a strong predictive model that generally outperforms individual algorithms.");
            break;
        case 4: // Neural Network
            ImGui::TextWrapped("Neural Network is a multi-layer perceptron regressor that uses backpropagation for training. It consists of an input layer, one or more hidden layers, and an output layer, with neurons connected by weights that are adjusted during training to minimize prediction error. Neural networks can capture complex non-linear relationships in the data.");
            break;
    }
    
    // Display model diagram (simplified)
    ImGui::Spacing();
    if (ImGui::CollapsingHeader("Model Diagram", ImGuiTreeNodeFlags_DefaultOpen)) {
        ImGui::Indent(20.0f);
        switch (selectedModel) {
            case 0: // Linear Regression
                ImGui::TextWrapped("Input Features -> [Linear Regression] -> Prediction");
                ImGui::TextWrapped("Model: y = b0 + b1*x1 + b2*x2 + ... + bn*xn");
                break;
            case 1: // Elastic Net
                ImGui::TextWrapped("Input Features -> [Elastic Net] -> Prediction");
                ImGui::TextWrapped("Loss = MSE + alpha*lambda*L1 + (1-alpha)*lambda*L2");
                break;
            case 2: // XGBoost
                ImGui::TextWrapped("Input Features -> [Tree 1] -> [Tree 2] -> ... -> [Tree n] -> Sum -> Prediction");
                ImGui::TextWrapped("Each tree corrects errors from previous trees");
                break;
            case 3: // Gradient Boosting
                ImGui::TextWrapped("Input Features -> [Tree 1] -> [Tree 2] -> ... -> [Tree n] -> Sum -> Prediction");
                ImGui::TextWrapped("Each tree fits to the residuals of the previous trees");
                break;
            case 4: // Neural Network
                ImGui::TextWrapped("Input Features -> [Hidden Layer(s)] -> [Output Layer] -> Prediction");
                ImGui::TextWrapped("Neurons connected by weights, trained with backpropagation");
                break;
        }
        ImGui::Unindent(20.0f);
    }
    
    // Navigation buttons
    ImGui::Spacing();
    if (ImGui::Button("Back: Outlier Detection", ImVec2(200, 0))) {
        setScreen(Screen::OUTLIER_DETECTION);
    }
    
    ImGui::SameLine();
    if (ImGui::Button("Next: Variable Selection", ImVec2(200, 0))) {
        setScreen(Screen::VARIABLE_SELECTION);
    }
}

void GUI::renderVariableSelection() {
    if (selectedFilePath_.empty()) {
        ImGui::TextColored(ImVec4(1.0f, 0.0f, 0.0f, 1.0f), "No file loaded! Please load a CSV file first.");
        if (ImGui::Button("Back to File Browser", ImVec2(200, 0))) {
            setScreen(Screen::FILE_BROWSER);
        }
        return;
    }
    
    ImGui::Text("Variable Selection");
    ImGui::Separator();
    
    ImGui::TextWrapped("Select input features (independent variables) and target variable (dependent variable) for the model.");
    ImGui::Spacing();
    
    // Get column names and indices
    const std::vector<std::string>& columnNames = dataHandler_.getColumnNames();
    const std::vector<size_t>& numericIndices = dataHandler_.getNumericColumnIndices();
    const std::vector<size_t>& dateIndices = dataHandler_.getDateColumnIndices();
    
    // Filter out date columns from numeric indices to get only valid model variables
    std::vector<size_t> modelVariables;
    for (size_t idx : numericIndices) {
        // Only include if not a date column
        if (std::find(dateIndices.begin(), dateIndices.end(), idx) == dateIndices.end()) {
            modelVariables.push_back(idx);
        }
    }
    
    // Initialize selected features if empty
    if (selectedFeatures_.empty() && !modelVariables.empty()) {
        // Default: select all valid model variables except the last one
        selectedFeatures_ = std::vector<size_t>(modelVariables.begin(), modelVariables.end() - 1);
        
        // Default target: last valid model variable
        if (!modelVariables.empty()) {
            selectedTargetIndices_.push_back(modelVariables.back());
        }

        // Update DataHandler with initial selections
        dataHandler_.setSelectedFeatures(selectedFeatures_);
        dataHandler_.setSelectedTargets(selectedTargetIndices_);
    }

    // Search functionality
    static char searchBuffer[128] = "";
    ImGui::Text("Search Variables:");
    ImGui::SameLine();
    ImGui::SetNextItemWidth(300);
    if (ImGui::InputText("##search", searchBuffer, IM_ARRAYSIZE(searchBuffer))) {
        // Search is handled in real-time as user types
    }
    ImGui::Spacing();

    // Create two columns for input and target selection
    const float padding = 10.0f;
    const float availWidth = ImGui::GetContentRegionAvail().x;
    const float columnWidth = (availWidth - 3 * padding) / 2;

    ImGui::Columns(2, "VariableSelectionColumns", false);
    ImGui::SetColumnWidth(0, columnWidth);
    ImGui::SetColumnWidth(1, columnWidth);

    // Input Features Selection (Left Column)
    ImGui::BeginChild("InputFeaturesFrame", ImVec2(columnWidth, ImGui::GetWindowHeight() * 0.6f), true);
    ImGui::Text("Input Features");
    ImGui::Separator();
    ImGui::TextWrapped("Select variables to use as input features for the model.");
    ImGui::Spacing();

    // Control buttons for input features
    if (ImGui::Button("Select All", ImVec2(-1, 0))) {
        selectedFeatures_.clear();
        selectedFeatures_ = modelVariables;
        // Remove any target variables from the selection
        for (size_t targetIdx : selectedTargetIndices_) {
            selectedFeatures_.erase(
                std::remove(selectedFeatures_.begin(), selectedFeatures_.end(), targetIdx),
                selectedFeatures_.end()
            );
        }
    }
    ImGui::Separator();

    // Scrollable area for input selection with search
    ImGui::BeginChild("InputFeatures", ImVec2(0, -ImGui::GetFrameHeightWithSpacing() * 4), true);
    for (size_t idx : modelVariables) {
        // Apply search filter
        std::string colName = columnNames[idx];
        if (!searchBuffer[0] || colName.find(searchBuffer) != std::string::npos) {
            bool isSelected = std::find(selectedFeatures_.begin(), selectedFeatures_.end(), idx) != selectedFeatures_.end();
            if (ImGui::Checkbox(colName.c_str(), &isSelected)) {
                if (isSelected) {
                    selectedFeatures_.push_back(idx);
                } else {
                    selectedFeatures_.erase(
                        std::remove(selectedFeatures_.begin(), selectedFeatures_.end(), idx),
                        selectedFeatures_.end()
                    );
                }
                dataHandler_.setSelectedFeatures(selectedFeatures_);
            }
            
            // Add tooltip for each feature
            if (ImGui::IsItemHovered()) {
                ImGui::BeginTooltip();
                ImGui::Text("Column: %s", colName.c_str());
                ImGui::Text("Type: Numeric");
                ImGui::EndTooltip();
            }
        }
    }
    ImGui::EndChild();

    // Warning about overlapping selections
    std::vector<size_t> overlapping;
    for (size_t idx : selectedFeatures_) {
        if (std::find(selectedTargetIndices_.begin(), selectedTargetIndices_.end(), idx) != selectedTargetIndices_.end()) {
            overlapping.push_back(idx);
        }
    }
    if (!overlapping.empty()) {
        ImGui::TextColored(ImVec4(1.0f, 0.7f, 0.0f, 1.0f), "Warning: Some variables are selected as both input and target:");
        std::string overlap_vars;
        for (size_t i = 0; i < overlapping.size(); ++i) {
            overlap_vars += columnNames[overlapping[i]];
            if (i < overlapping.size() - 1) overlap_vars += ", ";
        }
        ImGui::TextWrapped("%s", overlap_vars.c_str());
    }
    ImGui::EndChild();

    ImGui::NextColumn();

    // Target Variable Selection (Right Column) - REDUCED HEIGHT
    ImGui::BeginChild("TargetVariableFrame", ImVec2(columnWidth, ImGui::GetWindowHeight() * 0.4f), true);
    ImGui::Text("Target Variables");
    ImGui::Separator();
    ImGui::TextWrapped("Select variable(s) to predict. For best results, select only one target variable.");
    ImGui::Spacing();

    // Scrollable area for target selection with search
    ImGui::BeginChild("TargetVariables", ImVec2(0, -ImGui::GetFrameHeightWithSpacing()), true);
    for (size_t idx : modelVariables) {
        // Apply search filter
        std::string colName = columnNames[idx];
        if (!searchBuffer[0] || colName.find(searchBuffer) != std::string::npos) {
            bool isTarget = std::find(selectedTargetIndices_.begin(), selectedTargetIndices_.end(), idx) != selectedTargetIndices_.end();
            if (ImGui::Checkbox(colName.c_str(), &isTarget)) {
                if (isTarget) {
                    selectedTargetIndices_.push_back(idx);
                } else {
                    selectedTargetIndices_.erase(
                        std::remove(selectedTargetIndices_.begin(), selectedTargetIndices_.end(), idx),
                        selectedTargetIndices_.end()
                    );
                }
                dataHandler_.setSelectedTargets(selectedTargetIndices_);
            }

            // Add tooltip for each potential target
            if (ImGui::IsItemHovered()) {
                ImGui::BeginTooltip();
                ImGui::Text("Column: %s", colName.c_str());
                ImGui::Text("Type: Numeric");
                ImGui::EndTooltip();
            }
        }
    }
    ImGui::EndChild();

    // Warning about multiple targets or no targets
    if (selectedTargetIndices_.size() > 1) {
        ImGui::TextColored(ImVec4(1.0f, 0.7f, 0.0f, 1.0f), "Warning: Multiple targets selected.");
        ImGui::TextWrapped("This may affect model performance. Consider selecting only one target for better results.");
    } else if (selectedTargetIndices_.empty()) {
        ImGui::TextColored(ImVec4(1.0f, 0.7f, 0.0f, 1.0f), "Warning: No target variable selected.");
        ImGui::TextWrapped("You must select at least one target variable to proceed.");
    }
    ImGui::EndChild();
    
    // Time Series Options (Right Column - Below Target Selection)
    ImGui::BeginChild("TimeSeriesOptionsFrame", ImVec2(columnWidth, ImGui::GetWindowHeight() * 0.18f), true);
    ImGui::Text("Time Series Options");
    ImGui::Separator();
    
    // Lag Values slider
    ImGui::TextWrapped("Lag Values: Apply previous time periods as features");
    ImGui::SetNextItemWidth(columnWidth - 20.0f);
    if (ImGui::SliderInt("##LagValues", &lagValues_, 0, 12, "%d lags")) {
        // Update the data handler with the new lag values
        dataHandler_.setLagValues(lagValues_);
    }
    if (ImGui::IsItemHovered()) {
        ImGui::BeginTooltip();
        ImGui::TextWrapped("Number of previous time periods to use as features. The system will automatically determine the optimal lag (from 1 to this maximum) for each feature based on correlation with the target variable. For example, if set to 4, the system will check lags 1-4 and select the best one for each feature.");
        ImGui::EndTooltip();
    }
    
    // Seasonality slider
    ImGui::TextWrapped("Seasonality: Apply seasonal lags to target variables");
    ImGui::SetNextItemWidth(columnWidth - 20.0f);
    if (ImGui::SliderInt("##Seasonality", &seasonality_, 0, 12, "%d periods")) {
        // Update the data handler with the new seasonality value
        dataHandler_.setSeasonality(seasonality_);
    }
    if (ImGui::IsItemHovered()) {
        ImGui::BeginTooltip();
        ImGui::TextWrapped("Maximum seasonality period to consider. The system will analyze the target variable and automatically find the optimal seasonality pattern (from 1 to this maximum) based on autocorrelation. For example, with monthly data, setting to 12 will allow the system to detect yearly patterns.");
        ImGui::EndTooltip();
    }
    
    ImGui::EndChild();

    ImGui::Columns(1);
    
    // Selection Summary
    ImGui::Spacing();
    ImGui::Separator();
    ImGui::Text("Selection Summary:");
    
    if (!selectedFeatures_.empty()) {
        ImGui::Text("Input Features (%zu):", selectedFeatures_.size());
        ImGui::SameLine();
        std::string features;
        for (size_t i = 0; i < selectedFeatures_.size(); ++i) {
            features += columnNames[selectedFeatures_[i]];
            if (i < selectedFeatures_.size() - 1) features += ", ";
        }
        ImGui::TextWrapped("%s", features.c_str());
    } else {
        ImGui::TextColored(ImVec4(1.0f, 0.0f, 0.0f, 1.0f), "No input features selected!");
    }

    ImGui::Text("Target Variables (%zu):", selectedTargetIndices_.size());
    ImGui::SameLine();
    if (!selectedTargetIndices_.empty()) {
        std::string targets;
        for (size_t i = 0; i < selectedTargetIndices_.size(); ++i) {
            targets += columnNames[selectedTargetIndices_[i]];
            if (i < selectedTargetIndices_.size() - 1) targets += ", ";
        }
        ImGui::TextWrapped("%s", targets.c_str());
    } else {
        ImGui::TextColored(ImVec4(1.0f, 0.0f, 0.0f, 1.0f), "No target variables selected!");
    }
    
    // Navigation buttons
    ImGui::Spacing();
    if (ImGui::Button("Back: Model Selection", ImVec2(200, 0))) {
        setScreen(Screen::MODEL_SELECTION);
    }
    
    ImGui::SameLine();
    
    // Validate selection
    bool canProceed = !selectedFeatures_.empty() && !selectedTargetIndices_.empty();
    
    if (canProceed) {
        if (ImGui::Button("Next: Hyperparameters", ImVec2(200, 0))) {
            setScreen(Screen::HYPERPARAMETERS);
        }
    } else {
        ImGui::PushStyleVar(ImGuiStyleVar_Alpha, ImGui::GetStyle().Alpha * 0.5f);
        ImGui::Button("Next: Hyperparameters", ImVec2(200, 0));
        ImGui::PopStyleVar();
        
        if (selectedFeatures_.empty()) {
            ImGui::TextColored(ImVec4(1.0f, 0.0f, 0.0f, 1.0f), "Please select at least one input feature!");
        }
        if (selectedTargetIndices_.empty()) {
            ImGui::TextColored(ImVec4(1.0f, 0.0f, 0.0f, 1.0f), "Please select at least one target variable!");
        }
    }
}

void GUI::renderHyperparameters() {
    if (selectedFilePath_.empty() || selectedFeatures_.empty()) {
        ImGui::TextColored(ImVec4(1.0f, 0.0f, 0.0f, 1.0f), "No variables selected! Please select features first.");
        if (ImGui::Button("Back to Variable Selection", ImVec2(200, 0))) {
            setScreen(Screen::VARIABLE_SELECTION);
        }
        return;
    }
    
    ImGui::Text("Hyperparameter Configuration");
    ImGui::Separator();
    
    // Show different hyperparameter options based on selected model
    const char* modelTypes[] = {"Linear Regression", "Elastic Net", "XGBoost", "Gradient Boosting", "Neural Network"};
    ImGui::TextWrapped("Configure the hyperparameters for the %s model or use automatic tuning.", modelTypes[selectedModelIndex_]);
    ImGui::Spacing();
    
    // Hyperparameter configuration
    ImGui::Checkbox("Auto-tune Hyperparameters", &autoHyperparameters_);
    
    // Status is now handled in the status box below

    // Show best parameters if available during auto-tuning
    if (autoHyperparameters_ && model_) {
        auto stats = model_->getStats();
        if (stats.find("Best RMSE") != stats.end()) {
            ImGui::Separator();
            ImGui::Text("Best Parameters Found:");
            ImGui::Indent(20.0f);
            ImGui::Text("RMSE: %.4f", stats["Best RMSE"]);
            
            if (stats.find("Best Learning Rate") != stats.end()) {
                ImGui::Text("Learning Rate: %.4f", stats["Best Learning Rate"]);
            }
            if (stats.find("Best N Estimators") != stats.end()) {
                ImGui::Text("N Estimators: %d", static_cast<int>(stats["Best N Estimators"]));
            }
            if (stats.find("Best Max Depth") != stats.end()) {
                ImGui::Text("Max Depth: %d", static_cast<int>(stats["Best Max Depth"]));
            }
            if (stats.find("Best Alpha") != stats.end()) {
                ImGui::Text("Alpha: %.4f", stats["Best Alpha"]);
            }
            if (stats.find("Best Lambda") != stats.end()) {
                ImGui::Text("Lambda: %.4f", stats["Best Lambda"]);
            }
            if (stats.find("Best Min Samples Split") != stats.end()) {
                ImGui::Text("Min Samples Split: %d", static_cast<int>(stats["Best Min Samples Split"]));
            }
            ImGui::Unindent(20.0f);
        }
    }
    // Show current metrics if not auto-tuning
    else if (model_) {
        auto stats = model_->getStats();
        if (stats.find("Current RMSE") != stats.end()) {
            ImGui::Text("Current RMSE: %.4f", stats["Current RMSE"]);
        }
        if (stats.find("Current R²") != stats.end()) {
            ImGui::Text("Current R²: %.4f", stats["Current R²"]);
        }
    }
    
    // Different hyperparameters based on model type
    if (!autoHyperparameters_) {
        switch (selectedModelIndex_) {
            case 0: // Linear Regression
                // Linear Regression doesn't have hyperparameters
                ImGui::TextWrapped("Linear Regression does not have tunable hyperparameters.");
                break;
                
            case 1: // Elastic Net
                {
                    float alpha = static_cast<float>(alpha_);
                    float lambda = static_cast<float>(lambda_);
                    
                    if (ImGui::SliderFloat("Alpha (L1/L2 Mix)", &alpha, 0.0f, 1.0f, "%.2f")) {
                        alpha_ = static_cast<double>(alpha);
                    }
                    if (ImGui::SliderFloat("Lambda (Regularization)", &lambda, 0.0f, 10.0f, "%.2f")) {
                        lambda_ = static_cast<double>(lambda);
                    }
                }
                break;
                
            case 2: // XGBoost
                {
                    int n_estimators = static_cast<int>(n_estimators_);
                    float learning_rate = static_cast<float>(learning_rate_);
                    int max_depth = static_cast<int>(max_depth_);
                    float subsample = static_cast<float>(subsample_);
                    
                    if (ImGui::SliderInt("Number of Estimators", &n_estimators, 10, 500)) {
                        n_estimators_ = n_estimators;
                    }
                    if (ImGui::SliderFloat("Learning Rate", &learning_rate, 0.01f, 1.0f, "%.2f")) {
                        learning_rate_ = static_cast<double>(learning_rate);
                    }
                    if (ImGui::SliderInt("Max Depth", &max_depth, 1, 10)) {
                        max_depth_ = max_depth;
                    }
                    if (ImGui::SliderFloat("Subsample", &subsample, 0.1f, 1.0f, "%.2f")) {
                        subsample_ = static_cast<double>(subsample);
                    }
                }
                break;
                
            case 3: // Gradient Boosting
                {
                    int n_estimators = static_cast<int>(n_estimators_);
                    float learning_rate = static_cast<float>(learning_rate_);
                    int max_depth = static_cast<int>(max_depth_);
                    int min_samples_split = static_cast<int>(min_samples_split_);
                    
                    if (ImGui::SliderInt("Number of Estimators", &n_estimators, 5, 500)) {
                        n_estimators_ = n_estimators;
                    }
                    if (ImGui::SliderFloat("Learning Rate", &learning_rate, 0.1, 0.8, "%.2f")) {
                        learning_rate_ = static_cast<double>(learning_rate);
                    }
                    if (ImGui::SliderInt("Max Depth", &max_depth, 2, 5)) {
                        max_depth_ = max_depth;
                    }
                    if (ImGui::SliderInt("Min Samples Split", &min_samples_split, 2, 5)) {
                        min_samples_split_ = static_cast<double>(min_samples_split);
                    }
                }
                break;
                
            case 4: // Neural Network
                {
                    int hidden_layers = static_cast<int>(hidden_layers_);
                    int neurons_per_layer = static_cast<int>(neurons_per_layer_);
                    float learning_rate = static_cast<float>(learning_rate_);
                    int max_iterations = static_cast<int>(max_iterations_);
                    
                    if (ImGui::SliderInt("Hidden Layers", &hidden_layers, 1, 5)) {
                        hidden_layers_ = hidden_layers;
                    }
                    if (ImGui::SliderInt("Neurons per Layer", &neurons_per_layer, 5, 100)) {
                        neurons_per_layer_ = neurons_per_layer;
                    }
                    if (ImGui::SliderFloat("Learning Rate", &learning_rate, 0.001f, 0.5f, "%.3f")) {
                        learning_rate_ = static_cast<double>(learning_rate);
                    }
                    if (ImGui::SliderInt("Max Iterations", &max_iterations, 100, 10000)) {
                        max_iterations_ = max_iterations;
                    }
                }
                break;
        }
    }
    
    // Add the new status display
    ImGui::BeginGroup();
    
    // Create a light blue background for the status message
    ImVec2 statusSize = ImVec2(ImGui::GetContentRegionAvail().x, 0);
    if (isTraining_) {
        ImGui::PushStyleColor(ImGuiCol_ChildBg, ImVec4(0.1f, 0.2f, 0.3f, 0.3f));  // Light blue background
        statusSize.y = autoHyperparameters_ ? 60.0f : 40.0f;  // Taller for auto-tuning
    } else if (trainingProgress_ >= 1.0) {
        ImGui::PushStyleColor(ImGuiCol_ChildBg, ImVec4(0.1f, 0.3f, 0.1f, 0.3f));  // Light green background
        statusSize.y = 40.0f;
    } else {
        ImGui::PushStyleColor(ImGuiCol_ChildBg, ImVec4(0.2f, 0.2f, 0.2f, 0.3f));  // Gray background
        statusSize.y = 40.0f;
    }
    
    ImGui::BeginChild("StatusBox", statusSize, true);
    
    if (isTraining_) {
        if (autoHyperparameters_) {
            auto stats = model_->getStats();
            
            // Main status message
            ImGui::PushFont(ImGui::GetIO().Fonts->Fonts[0]);  // Use default font but we could use a larger one if available
            ImGui::TextColored(ImVec4(1.0f, 1.0f, 1.0f, 1.0f), "Model Training in Progress");
            ImGui::PopFont();
            
            ImGui::Spacing();
            
            // Detailed status based on current phase
            if (stats.find("Grid Search Progress") != stats.end() && trainingProgress_ <= 0.5) {
                // Phase 1 details
                ImGui::TextColored(ImVec4(0.4f, 0.8f, 1.0f, 1.0f), 
                    "Finding optimal hyperparameters by evaluating multiple configurations...");
                
                // If we have best parameters so far, show them
                if (stats.find("Best RMSE") != stats.end()) {
                    ImGui::Text("Current best RMSE: %.4f", stats["Best RMSE"]);
                }
            } else {
                // Phase 2 details
                ImGui::TextColored(ImVec4(0.4f, 1.0f, 0.4f, 1.0f), 
                    "Training final model with optimal parameters...");
            }
        } else {
            // Simple training message for non-auto-tuning
            ImGui::PushFont(ImGui::GetIO().Fonts->Fonts[0]);
            ImGui::TextColored(ImVec4(1.0f, 1.0f, 1.0f, 1.0f), "Training Model...");
            ImGui::PopFont();
            
            ImGui::Spacing();
            ImGui::Text("This may take a moment depending on dataset size and model complexity.");
        }
    } else if (trainingProgress_ >= 1.0) {
        ImGui::PushFont(ImGui::GetIO().Fonts->Fonts[0]);
        ImGui::TextColored(ImVec4(0.0f, 1.0f, 0.0f, 1.0f), "Training Completed Successfully!");
        ImGui::PopFont();
        
        ImGui::Spacing();
        ImGui::Text("You can now view the model results below or proceed to the plotting screen.");
    } else {
        ImGui::PushFont(ImGui::GetIO().Fonts->Fonts[0]);
        ImGui::TextColored(ImVec4(0.8f, 0.8f, 0.8f, 1.0f), "Ready to Train Model");
        ImGui::PopFont();
        
        ImGui::Spacing();
        ImGui::Text("Configure settings above and click 'Train Model' to begin.");
    }
    
    ImGui::EndChild();
    ImGui::PopStyleColor();
    ImGui::EndGroup();
    
    ImGui::Spacing();
    
    // Show training progress section (always visible)
    ImGui::Spacing();
    ImGui::Separator();
    
    // Progress bar with phase indication
    if (isTraining_ && autoHyperparameters_) {
        // Auto-tuning progress visualization
        ImGui::BeginGroup();
        
        // Progress label
        ImGui::Spacing();
        ImGui::Text("Training Progress:");
        
        // Create a cleaner two-phase progress indicator
        const float barHeight = 24.0f;
        const float fullWidth = ImGui::GetContentRegionAvail().x;
        const float halfWidth = fullWidth / 2.0f;
        ImVec2 cursorPos = ImGui::GetCursorPos();
        
        // Phase labels - Before drawing bars
        ImGui::SetCursorPos(ImVec2(cursorPos.x + halfWidth * 0.25f, cursorPos.y));
        ImGui::Text("Phase 1: Finding Best Parameters");
        ImGui::SetCursorPos(ImVec2(cursorPos.x + halfWidth + halfWidth * 0.25f, cursorPos.y));
        ImGui::Text("Phase 2: Training Final Model");
        
        // Reset cursor position for drawing bars
        ImGui::SetCursorPos(ImVec2(cursorPos.x, cursorPos.y + ImGui::GetTextLineHeightWithSpacing()));
        
        // Phase 1 bar (left half)
        ImGui::PushStyleColor(ImGuiCol_FrameBg, ImVec4(0.1f, 0.1f, 0.2f, 1.0f));  // Darker blue background
        ImGui::PushStyleColor(ImGuiCol_PlotHistogram, ImVec4(0.0f, 0.6f, 1.0f, 1.0f));  // Brighter blue for progress
        
        // If we're in phase 1, show percentage in the bar, otherwise show "Completed"
        char phase1Text[32];
        if (trainingProgress_ <= 0.5f) {
            snprintf(phase1Text, sizeof(phase1Text), "%.0f%%", (trainingProgress_ / 0.5f) * 100.0f);
        } else {
            strcpy(phase1Text, "Completed");
        }
        
        ImGui::PushID("Phase1Bar");
        ImGui::ProgressBar(std::min<float>(trainingProgress_ / 0.5f, 1.0f), ImVec2(halfWidth - 5.0f, barHeight), phase1Text);
        ImGui::PopID();
        ImGui::PopStyleColor(2);
        
        ImGui::SameLine(0, 10);  // Add spacing between bars
        
        // Phase 2 bar (right half)
        ImGui::PushStyleColor(ImGuiCol_FrameBg, ImVec4(0.1f, 0.2f, 0.1f, 1.0f));  // Darker green background
        
        // Change color based on whether phase 2 has started
        if (trainingProgress_ > 0.5f) {
            ImGui::PushStyleColor(ImGuiCol_PlotHistogram, ImVec4(0.0f, 0.8f, 0.0f, 1.0f));  // Bright green for active
        } else {
            ImGui::PushStyleColor(ImGuiCol_PlotHistogram, ImVec4(0.2f, 0.4f, 0.2f, 0.5f));  // Faded green for inactive
        }
        
        // Show % only if phase 2 is active
        char phase2Text[32] = "";
        if (trainingProgress_ > 0.5f) {
            snprintf(phase2Text, sizeof(phase2Text), "%.0f%%", ((trainingProgress_ - 0.5f) / 0.5f) * 100.0f);
        } else {
            strcpy(phase2Text, "Waiting...");
        }
        
        ImGui::PushID("Phase2Bar");
        ImGui::ProgressBar(
            trainingProgress_ > 0.5f ? (trainingProgress_ - 0.5f) / 0.5f : 0.0f, 
            ImVec2(halfWidth - 5.0f, barHeight), 
            phase2Text
        );
        ImGui::PopID();
        ImGui::PopStyleColor(2);
        
        // Overall percentage
        ImGui::Spacing();
        ImGui::Text("Overall Progress: %.0f%%", trainingProgress_ * 100.0f);
        
        ImGui::EndGroup();
    } else {
        // Standard progress bar for regular training (single phase)
        ImGui::Text("Training Progress:");
        ImGui::Spacing();
        
        // Use a nicer progress bar for regular training
        ImGui::PushStyleColor(ImGuiCol_FrameBg, ImVec4(0.1f, 0.1f, 0.1f, 1.0f));
        ImGui::PushStyleColor(ImGuiCol_PlotHistogram, ImVec4(0.0f, 0.7f, 0.0f, 1.0f));
        
        // Show percentage inside the bar
        char progressText[32];
        snprintf(progressText, sizeof(progressText), "%.0f%%", trainingProgress_ * 100.0f);
        
        ImGui::ProgressBar(trainingProgress_, ImVec2(-1, 24.0f), progressText);
        ImGui::PopStyleColor(2);
    }
    
    // Update progress during training
    if (isTraining_ && model_) {
        auto stats = model_->getStats();
        
        // When using auto-hyperparameter tuning, we have two phases:
        // 1. Grid search progress (finding best parameters)
        // 2. Final model training progress (training with best parameters)
        if (autoHyperparameters_) {
            if (stats.find("Grid Search Progress") != stats.end()) {
                // Grid search phase - use half of progress bar for grid search
                trainingProgress_ = stats["Grid Search Progress"] * 0.5;
            } else if (stats.find("Training Progress") != stats.end()) {
                // Final training phase - start from 50% and go to 100%
                trainingProgress_ = 0.5 + (stats["Training Progress"] * 0.5);
            }
        } else {
            // Regular training (no auto-tuning)
            if (stats.find("Training Progress") != stats.end()) {
                trainingProgress_ = stats["Training Progress"];
            }
        }
        
        // Process Windows messages to prevent "not responding" state
        if (window_) {
            glfwPollEvents();
        }
    }
    
    ImGui::Spacing();
    if (ImGui::Button("Train Model", ImVec2(200, 0))) {
        // Only start training if not already training
        if (!isTraining_) {
            isTraining_ = true;  // Set training state when button is clicked
            trainingProgress_ = 0.0;  // Reset progress
            modelTrainingSuccess_ = false;  // Reset success state
            shouldStopTraining_ = false;  // Reset stop flag
            
            // Start training in a separate thread
            trainingThread_ = std::thread([this]() {
                // Prepare data for training
                Eigen::MatrixXd X = dataHandler_.getSelectedFeatures(selectedFeatures_);
                Eigen::VectorXd y;
                
                // For simplicity, we'll use the first selected target
                if (!selectedTargetIndices_.empty()) {
                    y = dataHandler_.getSelectedTarget(selectedTargetIndices_[0]);
                }
                
                // Apply time series features if configured
                bool dataModified = false;
                std::map<std::string, int> bestLagValues;
                
                // Add lag features with variable-specific lags if enabled
                if (lagValues_ > 0) {
                    if (dataHandler_.addVariableLagFeatures(lagValues_, bestLagValues)) {
                        // Get updated feature set with optimal lag features
                        X = dataHandler_.getSelectedFeatures(selectedFeatures_);
                        
                        // Update target vector since rows were removed
                        if (!selectedTargetIndices_.empty()) {
                            y = dataHandler_.getSelectedTarget(selectedTargetIndices_[0]);
                        }
                        dataModified = true;
                        
                        // Store the discovered best lag values
                        std::stringstream ss;
                        ss << "Optimal lag values found for " << bestLagValues.size() << " features";
                        LOG_CLASS_INFO("GUI", ss.str());
                        
                        for (const auto& [feature, lag] : bestLagValues) {
                            ss.str("");
                            ss << "Feature: " << feature << ", Optimal lag: " << lag;
                            LOG_CLASS_INFO("GUI",ss.str());
                        }
                    } else {
                        LOG_CLASS_WARNING("GUI","Unable to determine optimal lag values, falling back to standard method");
                        
                        // Fall back to standard method if the advanced one fails
                        if (dataHandler_.addLagFeatures(lagValues_)) {
                            // Get updated feature set with lag features
                            X = dataHandler_.getSelectedFeatures(selectedFeatures_);
                            
                            // Update target vector since rows were removed
                            if (!selectedTargetIndices_.empty()) {
                                y = dataHandler_.getSelectedTarget(selectedTargetIndices_[0]);
                            }
                            dataModified = true;
                        }
                    }
                }
                
                // Add seasonal lag features if specified
                if (seasonality_ > 0) {
                    // Find and add variable-specific seasonal lags - always use auto-detection now
                    std::map<std::string, int> bestSeasonalLags;
                    
<<<<<<< HEAD
                    // Only process seasonality for the target variable
                    if (!selectedTargetIndices_.empty()) {
                        // Get the target name
                        std::string targetName = "";
                        size_t targetIdx = selectedTargetIndices_[0];
                        if (targetIdx < dataHandler_.getColumnNames().size()) {
                            targetName = dataHandler_.getColumnNames()[targetIdx];
                        }
                        
                        if (!targetName.empty()) {
                            // Find the best seasonality for the target
                            std::map<std::string, int> bestTargetSeasonality;
                            
                            // Manually determine best seasonality based on autocorrelation
                            if (!targetName.empty()) {
                                // Create a temporary map for just the target variable
                                bestTargetSeasonality.clear();
                                
                                // Get the target column data as a vector
                                Eigen::VectorXd targetData = dataHandler_.getSelectedTarget(selectedTargetIndices_[0]);
                                
                                // Calculate autocorrelation for different lags
                                double bestCorr = 0.0;
                                int bestSeason = 0;
                                
                                // Need at least 2 * seasonality_ data points
                                if (targetData.size() > 2 * seasonality_) {
                                    for (int s = 1; s <= seasonality_; ++s) {
                                        // Valid rows for comparison (from s to end - s)
                                        int validRows = targetData.size() - s;
                                        
                                        if (validRows <= 0) continue;
                                        
                                        // Calculate correlation between original and seasonal lag
                                        Eigen::VectorXd originalSegment = targetData.tail(validRows);
                                        Eigen::VectorXd laggedSegment = targetData.head(validRows);
                                        
                                        double meanOrig = originalSegment.mean();
                                        double meanLag = laggedSegment.mean();
                                        
                                        double normOrig = (originalSegment.array() - meanOrig).matrix().norm();
                                        double normLag = (laggedSegment.array() - meanLag).matrix().norm();
                                        
                                        if (normOrig < 1e-10 || normLag < 1e-10) {
                                            continue;  // Skip if standard deviation is too small
                                        }
                                        
                                        double corr = ((originalSegment.array() - meanOrig) * 
                                                      (laggedSegment.array() - meanLag)).sum() / 
                                                      (normOrig * normLag);
                                        double absCorr = std::abs(corr);
                                        
                                        // Consider only positive correlations for seasonality
                                        if (corr > bestCorr) {
                                            bestCorr = corr;
                                            bestSeason = s;
                                        }
                                    }
                                    
                                    // Only add significant seasonality
                                    if (bestSeason > 0 && bestCorr > 0.3) {  // Higher threshold for seasonality
                                        bestTargetSeasonality[targetName] = bestSeason;
                                        
                                        std::stringstream ss;
                                        ss << "Detected optimal seasonality for target " << targetName 
                                           << ": " << bestSeason << " (correlation: " << bestCorr << ")";
                                        LOG_INFO(ss.str());
                                    }
                                }
                            }
=======
                    if (useAutoDetect) {
                        // Find and add variable-specific seasonal lags
                        std::map<std::string, int> bestSeasonalLags;
                        if (dataHandler_.addVariableSeasonalLags(seasonality_, bestSeasonalLags)) {
                            LOG_CLASS_INFO("GUI","Added seasonal lag features with auto-detected periods");
                            
                            // Get updated feature set with seasonal lag features
                            X = dataHandler_.getSelectedFeatures(selectedFeatures_);
                            
                            // Update target vector since rows were removed
                            if (!selectedTargetIndices_.empty()) {
                                y = dataHandler_.getSelectedTarget(selectedTargetIndices_[0]);
                            }
                            dataModified = true;
                            
                            // Log the detected seasonal values
                            LOG_CLASS_INFO("GUI","Detected optimal seasonal periods:");
                            for (const auto& [target, season] : bestSeasonalLags) {
                                std::stringstream ss;
                                ss << "Target: " << target << ", Optimal seasonality: " << season;
                                LOG_CLASS_INFO("GUI",ss.str());
                                
                                // Also log the exact feature name that will be created
                                ss.str("");
                                ss << "Expected seasonal feature name: " << target << "_seasonal" << season;
                                LOG_CLASS_INFO("GUI",ss.str());
                            }
                        } else {
                            LOG_CLASS_WARNING("GUI","Unable to determine optimal seasonal values, falling back to standard method");
>>>>>>> 933ee9f6
                            
                            // If we found a good seasonality, add it to the dataset
                            if (!bestTargetSeasonality.empty()) {
                                if (dataHandler_.addVariableSeasonalLags(seasonality_, bestTargetSeasonality)) {
                                    LOG_INFO("Added seasonal lag features with auto-detected periods");
                                    
                                    // Get updated feature set with seasonal lag features
                                    X = dataHandler_.getSelectedFeatures(selectedFeatures_);
                                    
                                    // Update target vector since rows were removed
                                    if (!selectedTargetIndices_.empty()) {
                                        y = dataHandler_.getSelectedTarget(selectedTargetIndices_[0]);
                                    }
                                    dataModified = true;
                                    
                                    // Use the detected seasonality values
                                    bestSeasonalLags = bestTargetSeasonality;
                                    
                                    // Log the detected seasonal values
                                    LOG_INFO("Using detected optimal seasonal periods:");
                                    for (const auto& [target, season] : bestSeasonalLags) {
                                        std::stringstream ss;
                                        ss << "Target: " << target << ", Optimal seasonality: " << season;
                                        LOG_INFO(ss.str());
                                    }
                                }
                            } else {
                                LOG_INFO("No significant seasonality detected for the target");
                            }
                        }
                    }
                    
                    // If no optimal seasonality was found or applied, fall back to standard method
                    if (bestSeasonalLags.empty()) {
                        LOG_WARNING("Using standard seasonality method");
                        
                        if (dataHandler_.addSeasonalLags(seasonality_)) {
                            // Get updated feature set with seasonal lag features
                            X = dataHandler_.getSelectedFeatures(selectedFeatures_);
                            
                            // Update target vector since rows were removed
                            if (!selectedTargetIndices_.empty()) {
                                y = dataHandler_.getSelectedTarget(selectedTargetIndices_[0]);
                            }
                            dataModified = true;
                        }
                    }
                }
                
                // Update feature names after all time series transformations are complete
                // and ensure the number matches the model input matrix
                {
                    std::lock_guard<std::mutex> lock(trainingMutex_);
                    
                    // Get feature names and log them
                    featureNames_ = dataHandler_.getFeatureNames();
                    
                    if (dataModified) {
                        LOG_CLASS_INFO("GUI","Updated feature names after time series transformations");
                        std::stringstream ss;
                        ss << "Feature count before adjustment: " << featureNames_.size();
                        LOG_CLASS_INFO("GUI",ss.str());
                    }
                    
                    // Check for date columns and remove them from feature list
                    std::vector<size_t> dateColumnIndices = dataHandler_.getDateColumnIndices();
                    if (!dateColumnIndices.empty()) {
                        LOG_CLASS_INFO("GUI","Removing date columns from model features");
                        std::vector<size_t> dateIndices;
                        
                        // Find date columns in our feature names
                        for (size_t dateColIdx : dateColumnIndices) {
                            std::string dateColName = dataHandler_.getColumnNames()[dateColIdx];
                            for (size_t i = 0; i < featureNames_.size(); ++i) {
                                if (featureNames_[i] == dateColName) {
                                    dateIndices.push_back(i);
                                    break;
                                }
                            }
                        }
                        
                        // Remove date columns from feature names (in reverse order to preserve indices)
                        std::sort(dateIndices.begin(), dateIndices.end(), std::greater<size_t>());
                        for (size_t idx : dateIndices) {
                            if (idx < featureNames_.size()) {
                                LOG_CLASS_INFO("GUI","Removing date column from features: " + featureNames_[idx]);
                                featureNames_.erase(featureNames_.begin() + idx);
                                
                                // Also remove from X matrix if needed
                                if (idx < static_cast<size_t>(X.cols())) {
                                    // Create new matrix without the date column
                                    Eigen::MatrixXd newX(X.rows(), X.cols() - 1);
                                    
                                    // Copy columns before the date column
                                    if (idx > 0) {
                                        newX.leftCols(idx) = X.leftCols(idx);
                                    }
                                    
                                    // Copy columns after the date column
                                    if (idx < static_cast<size_t>(X.cols()) - 1) {
                                        newX.rightCols(X.cols() - idx - 1) = X.rightCols(X.cols() - idx - 1);
                                    }
                                    
                                    X = newX;
                                }
                            }
                        }
                    }
                    
                    // Log the feature names after date column removal
                    if (dataModified) {
                        std::stringstream ss;
                        ss << "Feature count after date removal: " << featureNames_.size();
                        LOG_CLASS_INFO("GUI",ss.str());
                    }
                    
                    // Ensure seasonal features are included - add explicit check for the existence of seasonal features
                    std::map<std::string, int> bestSeasonalLags = dataHandler_.getBestSeasonalLagValues();
                    if (!bestSeasonalLags.empty()) {
                        LOG_CLASS_INFO("GUI","Checking for seasonal features in feature names:");
                        for (const auto& [target, period] : bestSeasonalLags) {
                            std::string expectedPattern = target + "_seasonal" + std::to_string(period);
                            
                            // Check if this feature exists in the feature names
                            bool found = false;
                            for (const auto& featureName : featureNames_) {
                                if (featureName == expectedPattern) {
                                    found = true;
                                    break;
                                }
                            }
                            
                            if (found) {
                                LOG_CLASS_INFO("GUI","Found seasonal feature: " + expectedPattern);
                            } else {
                                LOG_CLASS_WARNING("GUI","Missing seasonal feature: " + expectedPattern);
                            }
                        }
                    }
                    
                    // Adjust feature names list to match X dimensions
                    if (featureNames_.size() > static_cast<size_t>(X.cols())) {
                        // Special attention to preserve seasonal features when trimming
                        std::vector<std::string> newFeatureNames;
                        newFeatureNames.reserve(X.cols());
                        
                        // First, identify and prioritize important features (like seasonal features)
                        std::vector<std::string> priorityFeatures;
                        for (const auto& [target, period] : bestSeasonalLags) {
                            std::string expectedPattern = target + "_seasonal" + std::to_string(period);
                            priorityFeatures.push_back(expectedPattern);
                        }
                        
                        // Copy important features first
                        for (const auto& priorityFeature : priorityFeatures) {
                            auto it = std::find(featureNames_.begin(), featureNames_.end(), priorityFeature);
                            if (it != featureNames_.end()) {
                                newFeatureNames.push_back(priorityFeature);
                            }
                        }
                        
                        // Then add other features until we reach X.cols()
                        for (const auto& featureName : featureNames_) {
                            if (newFeatureNames.size() >= static_cast<size_t>(X.cols())) {
                                break;
                            }
                            
                            // Skip if already added as priority feature
                            if (std::find(newFeatureNames.begin(), newFeatureNames.end(), featureName) != newFeatureNames.end()) {
                                continue;
                            }
                            
                            newFeatureNames.push_back(featureName);
                        }
                        
                        LOG_CLASS_WARNING("GUI","Adjusting feature names from " + std::to_string(featureNames_.size()) + 
                                  " to match actual input columns (" + std::to_string(X.cols()) + ")");
                        featureNames_ = newFeatureNames;
                    }
                    // Or pad with generic names if needed
                    else if (featureNames_.size() < static_cast<size_t>(X.cols())) {
                        LOG_CLASS_WARNING("GUI","Adding generic feature names to match input columns (" + 
                                  std::to_string(X.cols()) + ")");
                        size_t originalSize = featureNames_.size();
                        featureNames_.resize(X.cols());
                        for (size_t i = originalSize; i < featureNames_.size(); i++) {
                            featureNames_[i] = "Feature_" + std::to_string(i);
                        }
                    }
                    
                    // Log final feature list
                    if (dataModified) {
                        std::stringstream ss;
                        ss << "Final feature count: " << featureNames_.size();
                        LOG_CLASS_INFO("GUI",ss.str());
                        
                        LOG_CLASS_INFO("GUI","Final feature list:");
                        for (size_t i = 0; i < std::min(featureNames_.size(), size_t(10)); ++i) {
                            LOG_CLASS_INFO("GUI",std::to_string(i) + ": " + featureNames_[i]);
                        }
                        if (featureNames_.size() > 10) {
                            LOG_CLASS_INFO("GUI","... and " + std::to_string(featureNames_.size() - 10) + " more");
                        }
                    }
                    
                    // Reset training results
                    modelStats_.clear();
                    modelHyperparams_.clear();
                    modelCoefficients_.resize(0);
                    modelIntercept_ = 0.0;
                }
                
                // Create model based on selection
                switch (selectedModelIndex_) {
                    case 0: // Linear Regression
                        model_ = std::make_unique<LinearRegression>();
                        break;
                        
                    case 1: // Elastic Net
                        if (autoHyperparameters_) {
                            // Define grid search values for ElasticNet
                            std::vector<double> alpha_values = {0.0, 0.2, 0.4, 0.6, 0.8, 1.0};
                            std::vector<double> lambda_values = {0.0001, 0.001, 0.01, 1.0, 10.0, 50.0, 100.0};
                            
                            // Create persistent model for grid search
                            model_ = std::make_unique<ElasticNet>();
                            // Initialize progress to 0
                            model_->getStats()["Grid Search Progress"] = 0.0;
                            
                            // Run grid search on the persistent model
                            auto [best_alpha, best_lambda] = 
                                static_cast<ElasticNet*>(model_.get())->gridSearch(X, y, alpha_values, lambda_values);
                            
                            // Create a new model with the best parameters
                            // This is important to ensure we're starting with a clean model
                            auto tempModel = std::make_unique<ElasticNet>(best_alpha, best_lambda);
                            if (tempModel->train(X, y)) {
                                // Only replace the model if training succeeded
                                model_ = std::move(tempModel);
                            }
                            
                            // Update UI values to reflect the best parameters
                            alpha_ = best_alpha;
                            lambda_ = best_lambda;
                        } else {
                            model_ = std::make_unique<ElasticNet>(alpha_, lambda_);
                        }
                        break;
                        
                    case 2: // XGBoost
                        if (autoHyperparameters_) {
                            // Define expanded grid search values for XGBoost
                            std::vector<int> n_estimators_values = {100, 200, 300};  // Reduced from 5 to 3 values
                            std::vector<double> learning_rate_values = {0.01, 0.05, 0.075, 0.1, 0.3};  // Adjusted range
                            std::vector<int> max_depth_values = {3, 4, 5, 6, 7};  // Reduced and centered range
                            std::vector<double> subsample_values = {0.8, 1.0};  // Most common values
                            
                            // Create persistent model for grid search
                            model_ = std::make_unique<XGBoost>();
                            // Initialize progress to 0
                            model_->getStats()["Grid Search Progress"] = 0.0;
                            
                            auto [best_n_estimators, best_learning_rate, best_max_depth, best_subsample] = 
                                static_cast<XGBoost*>(model_.get())->gridSearch(X, y, n_estimators_values, 
                                                                               learning_rate_values, max_depth_values, subsample_values);
                            
                            // Create temporary model with best hyperparameters
                            auto tempModel = std::make_unique<XGBoost>(best_n_estimators, best_learning_rate, best_max_depth, best_subsample);
                            if (tempModel->train(X, y)) {
                                // Only replace the model if training succeeded
                                model_ = std::move(tempModel);
                            }
                            
                            // Update UI values to reflect the best parameters
                            n_estimators_ = best_n_estimators;
                            learning_rate_ = best_learning_rate;
                            max_depth_ = best_max_depth;
                            subsample_ = best_subsample;
                        } else {
                            model_ = std::make_unique<XGBoost>(n_estimators_, learning_rate_, max_depth_, subsample_);
                        }
                        break;
                        
                    case 3: // Gradient Boosting
                        if (autoHyperparameters_) {
                            // Define grid search values for Gradient Boosting - adjusted for very small dataset
                            std::vector<int> n_estimators_values = {5, 10, 15, 20};  // Start with fewer trees
                            std::vector<double> learning_rate_values = {0.3, 0.5, 0.8, 1.0};  // Higher learning rates for faster convergence
                            std::vector<int> max_depth_values = {2, 3, 4};  // Shallow trees to prevent overfitting
                            std::vector<int> min_samples_split_values = {2, 3};  // Allow slightly larger minimum splits
                            
                            // Create persistent model for grid search
                            model_ = std::make_unique<GradientBoosting>();
                            // Initialize progress to 0
                            model_->getStats()["Grid Search Progress"] = 0.0;
                            
                            auto [best_n_estimators, best_learning_rate, best_max_depth, best_min_samples_split] = 
                                static_cast<GradientBoosting*>(model_.get())->gridSearch(X, y, n_estimators_values, 
                                                                                        learning_rate_values, max_depth_values, min_samples_split_values);
                            
                            // Create temporary model with best hyperparameters
                            auto tempModel = std::make_unique<GradientBoosting>(best_n_estimators, best_learning_rate, best_max_depth, best_min_samples_split);
                            if (tempModel->train(X, y)) {
                                // Only replace the model if training succeeded
                                model_ = std::move(tempModel);
                            }
                            
                            // Update UI values to reflect the best parameters
                            n_estimators_ = best_n_estimators;
                            learning_rate_ = best_learning_rate;
                            max_depth_ = best_max_depth;
                            min_samples_split_ = best_min_samples_split;
                        } else {
                            model_ = std::make_unique<GradientBoosting>(n_estimators_, learning_rate_, max_depth_, min_samples_split_);
                        }
                        break;
                        
                    case 4: // Neural Network
                        if (autoHyperparameters_) {
                            // Define expanded grid search values for Neural Network
                            std::vector<std::vector<int>> layer_configs = {
                                {10},           // Simple single layer
                                {20},           // Larger single layer
                                {10, 5},        // Two layers, decreasing
                                {10, 10}        // Two equal layers
                            };
                            std::vector<double> learning_rate_values = {0.01, 0.001, 0.0001};  // Common learning rates
                            std::vector<double> alpha_values = {0.01, 0.001};  // L2 regularization
                            std::vector<int> max_iterations_values = {200, 500, 1000};  // Reasonable iteration limits
                            
                            // Create persistent model for grid search
                            model_ = std::make_unique<NeuralNetwork>();
                            // Initialize progress to 0
                            model_->getStats()["Grid Search Progress"] = 0.0;
                            
                            auto [best_layers, best_learning_rate, best_alpha, best_iterations] = 
                                static_cast<NeuralNetwork*>(model_.get())->gridSearch(X, y, layer_configs, 
                                                                                     learning_rate_values, alpha_values, max_iterations_values);
                            
                            // Create temporary model with best hyperparameters
                            auto tempModel = std::make_unique<NeuralNetwork>(best_layers, best_learning_rate, best_iterations, best_alpha);
                            if (tempModel->train(X, y)) {
                                // Only replace the model if training succeeded
                                model_ = std::move(tempModel);
                            }
                            
                            // Update UI values to reflect the best parameters
                            hidden_layers_ = best_layers.size();
                            if (!best_layers.empty()) {
                                neurons_per_layer_ = best_layers[0]; // Use first layer size for UI
                            }
                            learning_rate_ = best_learning_rate;
                            max_iterations_ = best_iterations;
                        } else {
                            // Create vector for hidden layer sizes
                            std::vector<int> hidden_layer_sizes(hidden_layers_, neurons_per_layer_);
                            model_ = std::make_unique<NeuralNetwork>(hidden_layer_sizes, learning_rate_, max_iterations_);
                        }
                        break;
                }
                
                // Train the model with progress updates
                modelTrainingSuccess_ = model_->train(X, y);
                
                // Get final statistics and coefficients
                if (modelTrainingSuccess_) {
                    std::lock_guard<std::mutex> lock(trainingMutex_);
                    modelStats_ = model_->getStats();
                    modelCoefficients_ = model_->getCoefficients();
                    modelHyperparams_ = model_->getHyperparameters();
                    
                    // Ensure coefficient vector size matches feature names
                    if (modelCoefficients_.size() < featureNames_.size()) {
                        LOG_CLASS_WARNING("GUI","Coefficient vector size (" + std::to_string(modelCoefficients_.size()) + 
                                  ") smaller than feature names (" + std::to_string(featureNames_.size()) + ")");
                    }
                    
                    // Get intercept from stats if available
                    if (modelStats_.find("Intercept") != modelStats_.end()) {
                        modelIntercept_ = modelStats_["Intercept"];
                    }
                    
                    // Get predictions
                    predictions_ = model_->predict(X);
                }
                
                // Reset training state
                isTraining_ = false;
                trainingProgress_ = modelTrainingSuccess_ ? 1.0 : 0.0;
            });
            
            // Detach the thread to let it run independently
            trainingThread_.detach();
        }
    }
    
    // Only show model results if training is complete and successful
    if (modelTrainingSuccess_ && model_) {
        ImGui::Separator();
        ImGui::Text("Model Results");
        ImGui::Separator();

        // Create a child window for scrollable results
        ImGui::BeginChild("ModelResults", ImVec2(0, ImGui::GetWindowHeight() * 0.4f), true);

        // Model Statistics Section
        if (ImGui::CollapsingHeader("Model Statistics", ImGuiTreeNodeFlags_DefaultOpen)) {
            ImGui::Indent(20.0f);
            
            // Display R-squared
            if (modelStats_.find("R²") != modelStats_.end()) {
                ImGui::Text("R-squared (R²): %.4f", modelStats_["R²"]);
                ImGui::TextWrapped("Indicates how well the model fits the data (0-1, higher is better)");
            }
            
            // Display RMSE
            if (modelStats_.find("RMSE") != modelStats_.end()) {
                ImGui::Text("Root Mean Square Error: %.4f", modelStats_["RMSE"]);
                ImGui::TextWrapped("Average prediction error in the same units as the target variable");
            }

            // Display MAE
            if (modelStats_.find("MAE") != modelStats_.end()) {
                ImGui::Text("Mean Absolute Error: %.4f", modelStats_["MAE"]);
                ImGui::TextWrapped("Average absolute prediction error");
            }

            // Display MSE
            if (modelStats_.find("MSE") != modelStats_.end()) {
                ImGui::Text("Mean Squared Error: %.4f", modelStats_["MSE"]);
                ImGui::TextWrapped("Average squared prediction error");
            }

            // Tree-based model statistics (XGBoost and Gradient Boosting)
            if (selectedModelIndex_ == 2 || selectedModelIndex_ == 3) {
                ImGui::Spacing();
                ImGui::Separator();
                ImGui::Text("Tree Statistics:");
                
                // Number of trees
                if (modelStats_.find("Number of Trees") != modelStats_.end()) {
                    ImGui::Text("Number of Trees: %.0f", modelStats_["Number of Trees"]);
                }
                
                // Average tree depth
                if (modelStats_.find("Average Tree Depth") != modelStats_.end()) {
                    ImGui::Text("Average Tree Depth: %.2f", modelStats_["Average Tree Depth"]);
                }
                
                // Average leaf nodes
                if (modelStats_.find("Average Leaf Nodes") != modelStats_.end()) {
                    ImGui::Text("Average Leaf Nodes per Tree: %.2f", modelStats_["Average Leaf Nodes"]);
                }
                
                // Training loss
                if (modelStats_.find("Training Loss") != modelStats_.end()) {
                    ImGui::Text("Training Loss: %.4f", modelStats_["Training Loss"]);
                }
                
                // Learning rate
                if (modelStats_.find("Learning Rate") != modelStats_.end()) {
                    ImGui::Text("Learning Rate: %.4f", modelStats_["Learning Rate"]);
                }
                
                // Max tree depth
                if (modelStats_.find("Max Tree Depth") != modelStats_.end()) {
                    ImGui::Text("Maximum Tree Depth: %.0f", modelStats_["Max Tree Depth"]);
                }
                
                // XGBoost specific
                if (selectedModelIndex_ == 2 && modelStats_.find("Subsample Ratio") != modelStats_.end()) {
                    ImGui::Text("Subsample Ratio: %.2f", modelStats_["Subsample Ratio"]);
                }
                
                // Gradient Boosting specific
                if (selectedModelIndex_ == 3 && modelStats_.find("Min Samples Split") != modelStats_.end()) {
                    ImGui::Text("Minimum Samples Split: %.0f", modelStats_["Min Samples Split"]);
                }
            }

            ImGui::Unindent(20.0f);
        }

        // Model Coefficients Section (for applicable models)
        if (selectedModelIndex_ == 0 || selectedModelIndex_ == 1) { // Linear Regression or Elastic Net
            if (ImGui::CollapsingHeader("Model Coefficients", ImGuiTreeNodeFlags_DefaultOpen)) {
                ImGui::Indent(20.0f);

                // Display intercept with its standard error if available
                ImGui::Text("Intercept: %.4f", modelIntercept_);
                if (modelStats_.find("Intercept SE") != modelStats_.end()) {
                    ImGui::SameLine();
                    ImGui::Text("(SE: %.4f)", modelStats_["Intercept SE"]);
                }
                
                // Add simple time series information if applicable
                if (lagValues_ > 0 || seasonality_ > 0) {
                    ImGui::Spacing();
                    
                    ImGui::TextWrapped("Time Series Features:");
                    ImGui::Indent(20.0f);
                    
                    if (lagValues_ > 0) {
                        ImGui::Text("Maximum lag period: %d", lagValues_);
                        
                        // Show optimal lags if available
                        std::map<std::string, int> bestLags = dataHandler_.getBestLagValues();
                        if (!bestLags.empty()) {
                            ImGui::Text("Optimal lags detected: %zu", bestLags.size());
                            
                            // Display explanation of what was done
                            ImGui::TextWrapped("The system analyzed each feature and determined the optimal lag value (between 1 and %d) based on correlation with the target variable.", lagValues_);
                            
                            // Display the first few best lags
                            ImGui::Indent(20.0f);
                            int count = 0;
                            for (const auto& [name, period] : bestLags) {
                                if (count < 3) { // Limit to first 3 to avoid cluttering the UI
                                    ImGui::Text("%s: Lag %d", name.c_str(), period);
                                    count++;
                                } else if (count == 3) {
                                    ImGui::Text("... and %zu more", bestLags.size() - 3);
                                    break;
                                }
                            }
                            ImGui::Unindent(20.0f);
                        } else {
                            ImGui::TextWrapped("No optimal lags were detected. Standard lag features were used instead.");
                        }
                    }
                    
                    if (seasonality_ > 0) {
                        ImGui::Spacing();
                        ImGui::Text("Maximum seasonality period: %d", seasonality_);
                        
                        // Show optimal seasonal lags if available
                        std::map<std::string, int> bestSeasonalLags = dataHandler_.getBestSeasonalLagValues();
                        if (!bestSeasonalLags.empty()) {
                            ImGui::Text("Optimal seasonal patterns detected: %zu", bestSeasonalLags.size());
                            ImGui::TextWrapped("The system analyzed the target variable and identified the optimal seasonality period (between 1 and %d) based on autocorrelation analysis.", seasonality_);
                            
                            // Display the detected seasonality patterns
                            ImGui::Indent(20.0f);
                            int count = 0;
                            for (const auto& [name, period] : bestSeasonalLags) {
                                if (count < 3) { // Limit to first 3 to avoid cluttering the UI
                                    ImGui::Text("%s: Period %d", name.c_str(), period);
                                    count++;
                                } else if (count == 3) {
                                    ImGui::Text("... and %zu more", bestSeasonalLags.size() - 3);
                                    break;
                                }
                            }
                            ImGui::Unindent(20.0f);
                        } else {
                            ImGui::TextWrapped("No significant seasonal patterns were detected. Standard seasonal features were used instead.");
                        }
                    }
                    
                    ImGui::Unindent(20.0f);
                    ImGui::Separator();
                }
                
                // Get best lag values for highlighting and reference
                std::map<std::string, int> bestLagValues = dataHandler_.getBestLagValues();
                
                // Get best seasonal lag values for highlighting and reference
                std::map<std::string, int> bestSeasonalLagValues = dataHandler_.getBestSeasonalLagValues();
                
                // Create a table for coefficients and their statistics
                if (ImGui::BeginTable("CoefficientsTable", 5, ImGuiTableFlags_Borders | ImGuiTableFlags_RowBg)) {
                    ImGui::TableSetupColumn("Feature");
                    ImGui::TableSetupColumn("Type");
                    ImGui::TableSetupColumn("Coefficient");
                    ImGui::TableSetupColumn("Std. Error");
                    ImGui::TableSetupColumn("t-value");
                    ImGui::TableHeadersRow();

                    // Instead of using the full featureNames_, we'll use only the coefficients we have
                    size_t rowCount = static_cast<size_t>(modelCoefficients_.size());
                    
                    for (size_t i = 0; i < rowCount; ++i) {
                        ImGui::TableNextRow();
                        
                        // Feature name
                        ImGui::TableSetColumnIndex(0);
                        
                        // Get the feature name safely, using index if it exists, or generating a name otherwise
                        std::string featureName = (i < featureNames_.size()) ? featureNames_[i] : "Feature_" + std::to_string(i);
                        
                        // Extract base feature name (without _lag or _seasonal suffix)
                        std::string baseFeatureName = featureName;
                        size_t lagPos = featureName.find("_lag");
                        size_t seasonalPos = featureName.find("_seasonal");
                        
                        if (lagPos != std::string::npos) {
                            baseFeatureName = featureName.substr(0, lagPos);
                        } else if (seasonalPos != std::string::npos) {
                            baseFeatureName = featureName.substr(0, seasonalPos);
                        }
                        
                        // Check if this is a lag or seasonal feature
                        bool isLagFeature = lagPos != std::string::npos;
                        bool isSeasonalFeature = seasonalPos != std::string::npos;
                        
                        // Apply color highlight for time series features
                        if (isLagFeature) {
                            ImGui::PushStyleColor(ImGuiCol_Text, ImVec4(0.0f, 0.7f, 1.0f, 1.0f)); // Blue for lag
                        } else if (isSeasonalFeature) {
                            ImGui::PushStyleColor(ImGuiCol_Text, ImVec4(1.0f, 0.5f, 0.0f, 1.0f)); // Orange for seasonal
                        }
                        
                        ImGui::Text("%s", featureName.c_str());
                        
                        if (isLagFeature || isSeasonalFeature) {
                            ImGui::PopStyleColor();
                        }
                        
                        // Feature type with enhanced information
                        ImGui::TableSetColumnIndex(1);
                        
                        // 1. Check if it's a lag feature
                        if (isLagFeature) {
                            // Try to extract lag value from feature name
                            int lagValue = 0;
                            if (lagPos != std::string::npos && lagPos + 4 < featureName.size()) {
                                std::string lagStr = featureName.substr(lagPos + 4);
                                try {
                                    lagValue = std::stoi(lagStr);
                                } catch (...) {
                                    // If no lag value in name, try to get from bestLagValues
                                    auto it = bestLagValues.find(baseFeatureName);
                                    if (it != bestLagValues.end()) {
                                        lagValue = it->second;
                                    }
                                }
                            } else {
                                // If no lag suffix, try to get from bestLagValues
                                auto it = bestLagValues.find(baseFeatureName);
                                if (it != bestLagValues.end()) {
                                    lagValue = it->second;
                                }
                            }
                            
                            // Check if this is an optimal lag value
                            bool isOptimalLag = false;
                            for (const auto& [feature, optLag] : bestLagValues) {
                                if (baseFeatureName == feature && lagValue == optLag) {
                                    isOptimalLag = true;
                                    break;
                                }
                            }
                            
                            if (isOptimalLag) {
                                ImGui::TextColored(ImVec4(0.0f, 0.7f, 1.0f, 1.0f), "Optimal Lag %d", lagValue);
                            } else {
                                ImGui::Text("Lag %d", lagValue);
                            }
                        }
                        // 2. Check if it's a seasonal feature
                        else if (isSeasonalFeature) {
                            // Extract seasonal value from feature name
                            int seasonValue = 0;
                            if (seasonalPos != std::string::npos && seasonalPos + 9 < featureName.size()) {
                                std::string seasonalStr = featureName.substr(seasonalPos + 9);
                                try {
                                    seasonValue = std::stoi(seasonalStr);
                                } catch (...) {
                                    // If extraction fails, use the global seasonality value
                                    seasonValue = seasonality_;
                                }
                            } else {
                                seasonValue = seasonality_;
                            }
                            
                            // Check if this is an optimal seasonal lag value
                            bool isOptimalSeasonal = false;
                            for (const auto& [target, period] : bestSeasonalLagValues) {
                                if (baseFeatureName == target && seasonValue == period) {
                                    isOptimalSeasonal = true;
                                    break;
                                }
                            }
                            
                            if (isOptimalSeasonal) {
                                ImGui::TextColored(ImVec4(1.0f, 0.5f, 0.0f, 1.0f), "Optimal Seasonal %d", seasonValue);
                            } else {
                                ImGui::Text("Seasonal %d", seasonValue);
                            }
                        }
                        // 3. Check if it's a standard feature (no specific lag/seasonal identification)
                        else {
                            // Check if it might be in bestLagValues map (without explicit _lag suffix)
                            auto lagIt = bestLagValues.find(featureName);
                            if (lagIt != bestLagValues.end()) {
                                ImGui::TextColored(ImVec4(0.0f, 0.7f, 1.0f, 1.0f), "Optimal Lag %d", lagIt->second);
                            }
                            // Check if it might be in bestSeasonalLagValues (without explicit _seasonal suffix)
                            else {
                                auto seasonalIt = bestSeasonalLagValues.find(featureName);
                                if (seasonalIt != bestSeasonalLagValues.end()) {
                                    ImGui::TextColored(ImVec4(1.0f, 0.5f, 0.0f, 1.0f), "Optimal Seasonal %d", seasonalIt->second);
                                }
                                else {
                                    ImGui::Text("Standard");
                                }
                            }
                        }
                        
                        // Coefficient value
                        ImGui::TableSetColumnIndex(2);
                        ImGui::Text("%.4f", modelCoefficients_(i));
                        
                        // Standard Error
                        ImGui::TableSetColumnIndex(3);
                        std::string se_key = "SE_" + std::to_string(i);
                        if (modelStats_.find(se_key) != modelStats_.end()) {
                            ImGui::Text("%.4f", modelStats_[se_key]);
                        } else {
                            ImGui::Text("-");
                        }
                        
                        // t-value
                        ImGui::TableSetColumnIndex(4);
                        std::string t_key = "t_value_" + std::to_string(i);
                        if (modelStats_.find(t_key) != modelStats_.end()) {
                            ImGui::Text("%.4f", modelStats_[t_key]);
                        } else {
                            ImGui::Text("-");
                        }
                    }
                    ImGui::EndTable();
                }

                ImGui::Unindent(20.0f);
            }
        }

        // Feature Importance Section (for tree-based models)
        if (selectedModelIndex_ == 2 || selectedModelIndex_ == 3) { // XGBoost or Gradient Boosting
            if (ImGui::CollapsingHeader("Feature Importance", ImGuiTreeNodeFlags_DefaultOpen)) {
                ImGui::Indent(20.0f);
                
                if (ImGui::BeginTable("ImportanceTable", 2, ImGuiTableFlags_Borders | ImGuiTableFlags_RowBg)) {
                    ImGui::TableSetupColumn("Feature");
                    ImGui::TableSetupColumn("Importance");
                    ImGui::TableHeadersRow();

                    // Get feature importance scores
                    for (size_t i = 0; i < featureNames_.size(); ++i) {
                        std::string key = "Feature " + std::to_string(i) + " Importance";
                        if (modelStats_.find(key) != modelStats_.end()) {
                            ImGui::TableNextRow();
                            ImGui::TableSetColumnIndex(0);
                            ImGui::Text("%s", featureNames_[i].c_str());
                            ImGui::TableSetColumnIndex(1);
                            ImGui::Text("%.4f", modelStats_[key]);
                        }
                    }
                    ImGui::EndTable();
                }

                ImGui::Unindent(20.0f);
            }
        }

        // Neural Network Architecture (if applicable)
        if (selectedModelIndex_ == 4) { // Neural Network
            if (ImGui::CollapsingHeader("Network Architecture", ImGuiTreeNodeFlags_DefaultOpen)) {
                ImGui::Indent(20.0f);
                
                // Display layer information
                if (modelStats_.find("Layers") != modelStats_.end()) {
                    ImGui::Text("Number of Layers: %.0f", modelStats_["Layers"]);
                }
                if (modelStats_.find("Parameters") != modelStats_.end()) {
                    ImGui::Text("Total Parameters: %.0f", modelStats_["Parameters"]);
                }
                if (modelStats_.find("Training Loss") != modelStats_.end()) {
                    ImGui::Text("Final Training Loss: %.4f", modelStats_["Training Loss"]);
                }
                
                ImGui::Unindent(20.0f);
            }
        }

        // Show hyperparameter information if auto-tuning was used
        if (autoHyperparameters_) {
            if (ImGui::CollapsingHeader("Optimal Hyperparameters", ImGuiTreeNodeFlags_DefaultOpen)) {
                ImGui::Indent(20.0f);
                ImGui::TextColored(ImVec4(0.0f, 0.7f, 1.0f, 1.0f), "Optimal hyperparameters found via grid search:");
                
                if (ImGui::BeginTable("HyperparamsTable", 2, ImGuiTableFlags_Borders | ImGuiTableFlags_RowBg)) {
                    ImGui::TableSetupColumn("Parameter");
                    ImGui::TableSetupColumn("Value");
                    ImGui::TableHeadersRow();

                    for (const auto& [name, value] : modelHyperparams_) {
                        ImGui::TableNextRow();
                        ImGui::TableSetColumnIndex(0);
                        ImGui::Text("%s", name.c_str());
                        ImGui::TableSetColumnIndex(1);
                        ImGui::Text("%.4f", value);
                    }
                    ImGui::EndTable();
                }
                
                ImGui::Unindent(20.0f);
            }
        }

        ImGui::EndChild();
    }
    
    // Navigation buttons
    ImGui::Spacing();
    if (ImGui::Button("Back: Variable Selection", ImVec2(200, 0))) {
        setScreen(Screen::VARIABLE_SELECTION);
    }
    
    ImGui::SameLine();
    
    // Only enable Next button if model is trained
    if (modelTrainingSuccess_ && model_) {
        if (ImGui::Button("Next: Plotting", ImVec2(200, 0))) {
            setScreen(Screen::PLOTTING);
        }
    } else {
        ImGui::PushStyleVar(ImGuiStyleVar_Alpha, ImGui::GetStyle().Alpha * 0.5f);
        ImGui::Button("Next: Plotting", ImVec2(200, 0));
        ImGui::PopStyleVar();
        ImGui::TextColored(ImVec4(1.0f, 0.0f, 0.0f, 1.0f), "Please train the model first!");
    }
}

void GUI::renderPlotting() {
    if (!model_) {
        ImGui::TextColored(ImVec4(1.0f, 0.3f, 0.3f, 1.0f), "No model trained yet. Please train a model first.");
        return;
    }

    // Display model results at the top
    ImGui::Text("Model Results");
    ImGui::Separator();
    
    // Get model statistics
    auto stats = model_->getStats();
    
    // Display R-squared
    if (stats.find("R-squared") != stats.end()) {
        ImGui::Text("R-squared: %.4f", stats["R-squared"]);
    }
    
    // Display coefficients for linear regression
    if (selectedModelIndex_ == 0) { // Linear Regression
        ImGui::Text("Model Coefficients:");
        ImGui::Indent(20.0f);
        
        // Get feature names
        const std::vector<std::string>& featureNames = dataHandler_.getFeatureNames();
        
        // Display intercept
        ImGui::Text("Intercept: %.4f", stats["Intercept"]);
        
        // Display feature coefficients
        for (size_t i = 0; i < featureNames.size(); ++i) {
            std::string coefKey = "Coefficient_" + std::to_string(i);
            if (stats.find(coefKey) != stats.end()) {
                ImGui::Text("%s: %.4f", featureNames[i].c_str(), stats[coefKey]);
            }
        }
        ImGui::Unindent(20.0f);
    }
    
    // Display RMSE if available
    if (stats.find("RMSE") != stats.end()) {
        ImGui::Text("Root Mean Square Error: %.4f", stats["RMSE"]);
    }
    
    ImGui::Separator();

    // Initialize plot manager if needed
    if (!plotManager_) {
        plotManager_ = std::make_shared<PlotManager>();
    }

    // Reset plot manager to clear previous plots
    plotManager_->reset();
    
    // Add time series plot
    if (model_ && !predictions_.isZero()) {
        auto timeSeriesPlot = std::make_shared<TimeSeries>(
            "Model Predictions Over Time",
            "Time",
            "Values"
        );
        timeSeriesPlot->setData(dataHandler_.getDates(), dataHandler_.getTargetValues(), predictions_);
        plotManager_->addPlot(timeSeriesPlot);
        
        // Add scatter plot
        auto scatterPlot = std::make_shared<ScatterPlot>(
            "Actual vs Predicted Values",
            "Actual Values",
            "Predicted Values"
        );
        scatterPlot->setData(dataHandler_.getTargetValues(), predictions_);
        plotManager_->addPlot(scatterPlot);
        
        // Add residual plot
        auto residualPlot = std::make_shared<ResidualPlot>(
            "Residual Analysis",
            "Predicted Values",
            "Residuals"
        );
        residualPlot->setData(predictions_, dataHandler_.getTargetValues() - predictions_);
        plotManager_->addPlot(residualPlot);
        
        // Add coefficient statistics plot for linear models
        if (selectedModelIndex_ == 0 || selectedModelIndex_ == 1) {
            const std::vector<std::string>& featureNames = dataHandler_.getFeatureNames();
            Eigen::VectorXd coefficients = model_->getCoefficients();
            Eigen::VectorXd standardErrors(coefficients.size());
            Eigen::VectorXd tValues(coefficients.size());
            
            for (int i = 0; i < coefficients.size(); ++i) {
                std::string se_key = "SE_" + std::to_string(i);
                std::string t_key = "t_value_" + std::to_string(i);
                standardErrors(i) = stats.find(se_key) != stats.end() ? stats[se_key] : 0.0;
                tValues(i) = stats.find(t_key) != stats.end() ? stats[t_key] : 0.0;
            }
            
            auto coeffStatsPlot = std::make_shared<CoefficientStatsPlot>(
                "Coefficient Statistics: Feature Importance and Significance",
                "Features",
                "Coefficient Values"
            );
            coeffStatsPlot->setData(featureNames, coefficients, standardErrors, tValues);
            plotManager_->addPlot(coeffStatsPlot);
        }
        
        // Add feature importance plot if applicable
        if (model_->hasFeatureImportance()) {
            auto featurePlot = std::make_shared<FeatureImportancePlot>(
                "Feature Importance Analysis",
                "Features",
                "Relative Importance"
            );
            featurePlot->setData(dataHandler_.getFeatureNames(), model_->getFeatureImportance());
            plotManager_->addPlot(featurePlot);
        }
    }

    // Add explanatory text before rendering the plot
    ImGui::TextWrapped("Use the navigation buttons below to cycle through different visualizations of the model results:");
    ImGui::BulletText("Time Series Plot: Shows how well the model predictions match actual values over time");
    ImGui::BulletText("Scatter Plot: Displays the correlation between actual and predicted values");
    ImGui::BulletText("Residual Analysis: Helps identify patterns in prediction errors");
    if (selectedModelIndex_ == 0 || selectedModelIndex_ == 1) {
        ImGui::BulletText("Coefficient Statistics: Shows the significance and impact of each feature");
    }
    if (model_->hasFeatureImportance()) {
        ImGui::BulletText("Feature Importance: Visualizes the relative importance of each input feature");
    }
    ImGui::Spacing();
    ImGui::Separator();
    ImGui::Spacing();

    // Render plots
    plotManager_->render();

    // Navigation buttons
    ImGui::Separator();
    if (ImGui::Button("Back to Hyperparameters")) {
        setScreen(Screen::HYPERPARAMETERS);
    }
    ImGui::SameLine();
    if (ImGui::MenuItem("New", "Ctrl+N")) {
        // Reset all state
        selectedFilePath_.clear();
        outliers_.clear();
        selectedModelIndex_ = 0;
        selectedFeatures_.clear();
        selectedTargetIndices_.clear();
        model_.reset();
        if (plotManager_) {
            plotManager_->reset();
        }
        predictions_ = Eigen::VectorXd();
        setScreen(Screen::FILE_BROWSER);
    }
}

} // namespace DataAnalyzer <|MERGE_RESOLUTION|>--- conflicted
+++ resolved
@@ -1131,7 +1131,6 @@
                     // Find and add variable-specific seasonal lags - always use auto-detection now
                     std::map<std::string, int> bestSeasonalLags;
                     
-<<<<<<< HEAD
                     // Only process seasonality for the target variable
                     if (!selectedTargetIndices_.empty()) {
                         // Get the target name
@@ -1202,37 +1201,6 @@
                                     }
                                 }
                             }
-=======
-                    if (useAutoDetect) {
-                        // Find and add variable-specific seasonal lags
-                        std::map<std::string, int> bestSeasonalLags;
-                        if (dataHandler_.addVariableSeasonalLags(seasonality_, bestSeasonalLags)) {
-                            LOG_CLASS_INFO("GUI","Added seasonal lag features with auto-detected periods");
-                            
-                            // Get updated feature set with seasonal lag features
-                            X = dataHandler_.getSelectedFeatures(selectedFeatures_);
-                            
-                            // Update target vector since rows were removed
-                            if (!selectedTargetIndices_.empty()) {
-                                y = dataHandler_.getSelectedTarget(selectedTargetIndices_[0]);
-                            }
-                            dataModified = true;
-                            
-                            // Log the detected seasonal values
-                            LOG_CLASS_INFO("GUI","Detected optimal seasonal periods:");
-                            for (const auto& [target, season] : bestSeasonalLags) {
-                                std::stringstream ss;
-                                ss << "Target: " << target << ", Optimal seasonality: " << season;
-                                LOG_CLASS_INFO("GUI",ss.str());
-                                
-                                // Also log the exact feature name that will be created
-                                ss.str("");
-                                ss << "Expected seasonal feature name: " << target << "_seasonal" << season;
-                                LOG_CLASS_INFO("GUI",ss.str());
-                            }
-                        } else {
-                            LOG_CLASS_WARNING("GUI","Unable to determine optimal seasonal values, falling back to standard method");
->>>>>>> 933ee9f6
                             
                             // If we found a good seasonality, add it to the dataset
                             if (!bestTargetSeasonality.empty()) {
